--- conflicted
+++ resolved
@@ -23,24 +23,6 @@
     test_dir = (Path('output') / 'equiv_check' / test_id).resolve()
     test_dir.mkdir(parents=True, exist_ok=True)
 
-<<<<<<< HEAD
-    # Set up minimal environment variables for local mode (if not already set)
-    # This allows PathManager to initialize without errors
-    if 'HAGENT_EXECUTION_MODE' not in os.environ or os.getenv('HAGENT_EXECUTION_MODE') == 'docker':
-        monkeypatch.setenv('HAGENT_EXECUTION_MODE', 'local')
-    if 'HAGENT_REPO_DIR' not in os.environ:
-        repo_dir = (test_dir / 'repo').resolve()
-        repo_dir.mkdir(exist_ok=True)
-        monkeypatch.setenv('HAGENT_REPO_DIR', str(repo_dir))
-    if 'HAGENT_BUILD_DIR' not in os.environ:
-        build_dir = (test_dir / 'build').resolve()
-        build_dir.mkdir(exist_ok=True)
-        monkeypatch.setenv('HAGENT_BUILD_DIR', str(build_dir))
-    if 'HAGENT_CACHE_DIR' not in os.environ:
-        cache_dir = (test_dir / 'cache').resolve()
-        cache_dir.mkdir(exist_ok=True)
-        monkeypatch.setenv('HAGENT_CACHE_DIR', str(cache_dir))
-=======
     # Always set up environment variables for local mode to ensure clean state
     # Use monkeypatch to ensure proper cleanup
     monkeypatch.setenv('HAGENT_EXECUTION_MODE', 'local')
@@ -56,7 +38,6 @@
 
     # Reset PathManager singleton to pick up new environment
     PathManager.reset()
->>>>>>> bc60eb2b
 
     # Change to test directory for the test
     original_cwd = os.getcwd()
